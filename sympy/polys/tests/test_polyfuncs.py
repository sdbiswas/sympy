--- conflicted
+++ resolved
@@ -81,8 +81,4 @@
     raises(ValueError, lambda: viete(1, [], x))
     raises(ValueError, lambda: viete(x**2 + 1, [r1]))
 
-<<<<<<< HEAD
-    raises(MultivariatePolynomialError, lambda: viete(x + y, [r1]))
-=======
-    raises(MultivariatePolynomialError, "viete(x + y, [r1])")
->>>>>>> faa8ea37
+    raises(MultivariatePolynomialError, lambda: viete(x + y, [r1]))